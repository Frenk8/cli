package command

import (
	"fmt"
	"io"
	"os"
	"regexp"
	"runtime/debug"
	"strings"

	"github.com/cli/cli/api"
	"github.com/cli/cli/context"
	"github.com/cli/cli/internal/config"
	"github.com/cli/cli/internal/ghrepo"
	"github.com/cli/cli/utils"

	"github.com/spf13/cobra"
	"github.com/spf13/pflag"
)

// TODO these are sprinkled across command, context, config, and ghrepo
const defaultHostname = "github.com"

// Version is dynamically set by the toolchain or overridden by the Makefile.
var Version = "DEV"

// BuildDate is dynamically set at build time in the Makefile.
var BuildDate = "" // YYYY-MM-DD

var versionOutput = ""

func init() {
	if Version == "DEV" {
		if info, ok := debug.ReadBuildInfo(); ok && info.Main.Version != "(devel)" {
			Version = info.Main.Version
		}
	}
	Version = strings.TrimPrefix(Version, "v")
	if BuildDate == "" {
		RootCmd.Version = Version
	} else {
		RootCmd.Version = fmt.Sprintf("%s (%s)", Version, BuildDate)
	}
	versionOutput = fmt.Sprintf("gh version %s\n%s\n", RootCmd.Version, changelogURL(Version))
	RootCmd.AddCommand(versionCmd)
	RootCmd.SetVersionTemplate(versionOutput)

	RootCmd.PersistentFlags().StringP("repo", "R", "", "Select another repository using the `OWNER/REPO` format")
	RootCmd.PersistentFlags().Bool("help", false, "Show help for command")
	RootCmd.Flags().Bool("version", false, "Show gh version")
	// TODO:
	// RootCmd.PersistentFlags().BoolP("verbose", "V", false, "enable verbose output")

	RootCmd.SetHelpFunc(rootHelpFunc)

	RootCmd.SetFlagErrorFunc(func(cmd *cobra.Command, err error) error {
		if err == pflag.ErrHelp {
			return err
		}
		return &FlagError{Err: err}
	})
}

// FlagError is the kind of error raised in flag processing
type FlagError struct {
	Err error
}

func (fe FlagError) Error() string {
	return fe.Err.Error()
}

func (fe FlagError) Unwrap() error {
	return fe.Err
}

// RootCmd is the entry point of command-line execution
var RootCmd = &cobra.Command{
	Use:   "gh <command> <subcommand> [flags]",
	Short: "GitHub CLI",
	Long:  `Work seamlessly with GitHub from the command line.`,

	SilenceErrors: true,
	SilenceUsage:  true,
}

var versionCmd = &cobra.Command{
	Use:    "version",
	Hidden: true,
	Run: func(cmd *cobra.Command, args []string) {
		fmt.Print(versionOutput)
	},
}

// overridden in tests
var initContext = func() context.Context {
	ctx := context.New()
	if repo := os.Getenv("GH_REPO"); repo != "" {
		ctx.SetBaseRepo(repo)
	}
	return ctx
}

// BasicClient returns an API client that borrows from but does not depend on
// user configuration
func BasicClient() (*api.Client, error) {
	var opts []api.ClientOption
	if verbose := os.Getenv("DEBUG"); verbose != "" {
		opts = append(opts, apiVerboseLog())
	}
	opts = append(opts, api.AddHeader("User-Agent", fmt.Sprintf("GitHub CLI %s", Version)))

	c, err := config.ParseDefaultConfig()
	if err != nil {
		return nil, err
	}

	token, err := c.Get(defaultHostname, "oauth_token")
	if err != nil {
		return nil, err
	}
	if token == "" {
		return nil, fmt.Errorf("no oauth_token set in config")
	}

	opts = append(opts, api.AddHeader("Authorization", fmt.Sprintf("token %s", token)))
	return api.NewClient(opts...), nil
}

func contextForCommand(cmd *cobra.Command) context.Context {
	ctx := initContext()
	if repo, err := cmd.Flags().GetString("repo"); err == nil && repo != "" {
		ctx.SetBaseRepo(repo)
	}
	return ctx
}

// overridden in tests
var apiClientForContext = func(ctx context.Context) (*api.Client, error) {
	token, err := ctx.AuthToken()
	if err != nil {
		return nil, err
	}
	var opts []api.ClientOption
	if verbose := os.Getenv("DEBUG"); verbose != "" {
		opts = append(opts, apiVerboseLog())
	}
	opts = append(opts,
		api.AddHeader("Authorization", fmt.Sprintf("token %s", token)),
		api.AddHeader("User-Agent", fmt.Sprintf("GitHub CLI %s", Version)),
		// antiope-preview: Checks
		api.AddHeader("Accept", "application/vnd.github.antiope-preview+json"),
	)

	return api.NewClient(opts...), nil
}

func apiVerboseLog() api.ClientOption {
	logTraffic := strings.Contains(os.Getenv("DEBUG"), "api")
	colorize := utils.IsTerminal(os.Stderr)
	return api.VerboseLog(utils.NewColorable(os.Stderr), logTraffic, colorize)
}

func colorableOut(cmd *cobra.Command) io.Writer {
	out := cmd.OutOrStdout()
	if outFile, isFile := out.(*os.File); isFile {
		return utils.NewColorable(outFile)
	}
	return out
}

func colorableErr(cmd *cobra.Command) io.Writer {
	err := cmd.ErrOrStderr()
	if outFile, isFile := err.(*os.File); isFile {
		return utils.NewColorable(outFile)
	}
	return err
}

func changelogURL(version string) string {
	path := "https://github.com/cli/cli"
	r := regexp.MustCompile(`^v?\d+\.\d+\.\d+(-[\w.]+)?$`)
	if !r.MatchString(version) {
		return fmt.Sprintf("%s/releases/latest", path)
	}

	url := fmt.Sprintf("%s/releases/tag/v%s", path, strings.TrimPrefix(version, "v"))
	return url
}

func determineBaseRepo(cmd *cobra.Command, ctx context.Context) (ghrepo.Interface, error) {
	repo, err := cmd.Flags().GetString("repo")
	if err == nil && repo != "" {
		return ghrepo.FromFullName(repo), nil
	}

	apiClient, err := apiClientForContext(ctx)
	if err != nil {
		return nil, err
	}

	baseOverride, err := cmd.Flags().GetString("repo")
	if err != nil {
		return nil, err
	}

	remotes, err := ctx.Remotes()
	if err != nil {
		return nil, err
	}

	repoContext, err := context.ResolveRemotesToRepos(remotes, apiClient, baseOverride)
	if err != nil {
		return nil, err
	}

	baseRepo, err := repoContext.BaseRepo()
	if err != nil {
		return nil, err
	}

	return baseRepo, nil
}

func rootHelpFunc(command *cobra.Command, s []string) {
	type helpEntry struct {
		Title string
		Body  string
	}

	coreCommandNames := []string{"issue", "pr", "repo"}
	var coreCommands []string
	var additionalCommands []string
	for _, c := range command.Commands() {
		if c.Short == "" {
			continue
		}
		s := "  " + rpad(c.Name()+":", c.NamePadding()) + c.Short
		if includes(coreCommandNames, c.Name()) {
			coreCommands = append(coreCommands, s)
		} else {
			additionalCommands = append(additionalCommands, s)
		}
	}

	helpEntries := []helpEntry{
		{
			"",
			command.Long},
<<<<<<< HEAD
		{"USAGE", command.UsageString()},
=======
		{"USAGE", `
  # most gh commands need to be run in a directory containing a GitHub repository.
  gh <command> <subcommand> [flags]`},
>>>>>>> 0d792573
		{"CORE COMMANDS", strings.Join(coreCommands, "\n")},
		{"ADDITIONAL COMMANDS", strings.Join(additionalCommands, "\n")},
		{"EXAMPLES", `
  $ gh issue create
  $ gh repo clone
  $ gh pr checkout 321`},
		{"LEARN MORE", `
<<<<<<< HEAD
  Use "gh <command> <subcommand> --help" for more information about a command.
	Read the manual at <http://cli.github.com/manual>`},
		{"FEEDBACK", `
  Fill out our feedback form <https://forms.gle/umxd3h31c7aMQFKG7>
  Open an issue using “gh issue create -R cli/cli”`},
		{"FLAGS", strings.TrimRight(command.LocalFlags().FlagUsages(), "\n")},
=======
  Use "gh [command] [subcommand] --help" for more information about a command.
  Read the manual at <http://cli.github.com/manual>`},
>>>>>>> 0d792573
	}

	out := colorableOut(command)
	for _, e := range helpEntries {
		if e.Title != "" {
			fmt.Fprintln(out, utils.Bold(e.Title))
		}
		fmt.Fprintln(out, strings.TrimLeft(e.Body, "\n")+"\n")
	}
}

// rpad adds padding to the right of a string.
func rpad(s string, padding int) string {
	template := fmt.Sprintf("%%-%ds ", padding)
	return fmt.Sprintf(template, s)
}

func includes(a []string, s string) bool {
	for _, x := range a {
		if x == s {
			return true
		}
	}
	return false
}

func formatRemoteURL(cmd *cobra.Command, fullRepoName string) string {
	ctx := contextForCommand(cmd)

	protocol := "https"
	cfg, err := ctx.Config()
	if err != nil {
		fmt.Fprintf(colorableErr(cmd), "%s failed to load config: %s. using defaults\n", utils.Yellow("!"), err)
	} else {
		cfgProtocol, _ := cfg.Get(defaultHostname, "git_protocol")
		protocol = cfgProtocol
	}

	if protocol == "ssh" {
		return fmt.Sprintf("git@%s:%s.git", defaultHostname, fullRepoName)
	}

	return fmt.Sprintf("https://%s/%s.git", defaultHostname, fullRepoName)
}<|MERGE_RESOLUTION|>--- conflicted
+++ resolved
@@ -247,31 +247,20 @@
 		{
 			"",
 			command.Long},
-<<<<<<< HEAD
 		{"USAGE", command.UsageString()},
-=======
-		{"USAGE", `
-  # most gh commands need to be run in a directory containing a GitHub repository.
-  gh <command> <subcommand> [flags]`},
->>>>>>> 0d792573
 		{"CORE COMMANDS", strings.Join(coreCommands, "\n")},
 		{"ADDITIONAL COMMANDS", strings.Join(additionalCommands, "\n")},
+		{"FLAGS", strings.TrimRight(command.LocalFlags().FlagUsages(), "\n")},
 		{"EXAMPLES", `
   $ gh issue create
   $ gh repo clone
   $ gh pr checkout 321`},
 		{"LEARN MORE", `
-<<<<<<< HEAD
   Use "gh <command> <subcommand> --help" for more information about a command.
 	Read the manual at <http://cli.github.com/manual>`},
 		{"FEEDBACK", `
   Fill out our feedback form <https://forms.gle/umxd3h31c7aMQFKG7>
   Open an issue using “gh issue create -R cli/cli”`},
-		{"FLAGS", strings.TrimRight(command.LocalFlags().FlagUsages(), "\n")},
-=======
-  Use "gh [command] [subcommand] --help" for more information about a command.
-  Read the manual at <http://cli.github.com/manual>`},
->>>>>>> 0d792573
 	}
 
 	out := colorableOut(command)
