--- conflicted
+++ resolved
@@ -576,11 +576,7 @@
 	}
 }
 
-<<<<<<< HEAD
-func TestRepoView(t *testing.T) {
-=======
 func TestRepoView_web(t *testing.T) {
->>>>>>> 988d36de
 	initBlankContext("OWNER/REPO", "master")
 	http := initFakeHTTP()
 	http.StubRepoResponse("OWNER", "REPO")
