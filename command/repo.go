--- conflicted
+++ resolved
@@ -8,16 +8,11 @@
 	"strings"
 	"time"
 
-<<<<<<< HEAD
 	"github.com/AlecAivazis/survey/v2"
-=======
->>>>>>> c610f5c9
 	"github.com/cli/cli/api"
 	"github.com/cli/cli/git"
 	"github.com/cli/cli/internal/ghrepo"
 	"github.com/cli/cli/utils"
-
-	"github.com/AlecAivazis/survey/v2"
 	"github.com/spf13/cobra"
 )
 
@@ -60,7 +55,6 @@
 	RunE: repoClone,
 }
 
-<<<<<<< HEAD
 var repoCreateCmd = &cobra.Command{
 	Use:   "create [<name>]",
 	Short: "Create a new repository",
@@ -68,7 +62,8 @@
 
 Use the "ORG/NAME" syntax to create a repository within your organization.`,
 	RunE: repoCreate,
-=======
+}
+
 var repoForkCmd = &cobra.Command{
 	Use:   "fork [<repository>]",
 	Short: "Create a fork of a repository.",
@@ -76,7 +71,6 @@
 
 With no argument, creates a fork of the current repository. Otherwise, forks the specified repository.`,
 	RunE: repoFork,
->>>>>>> c610f5c9
 }
 
 var repoViewCmd = &cobra.Command{
@@ -105,7 +99,6 @@
 	return utils.PrepareCmd(cloneCmd).Run()
 }
 
-<<<<<<< HEAD
 func repoCreate(cmd *cobra.Command, args []string) error {
 	projectDir, projectDirErr := git.ToplevelDir()
 
@@ -240,7 +233,12 @@
 			}
 
 			fmt.Fprintf(out, "%s Initialized repository in './%s/'\n", greenCheck, path)
-=======
+		}
+	}
+
+	return nil
+}
+
 func isURL(arg string) bool {
 	return strings.HasPrefix(arg, "http:/") || strings.HasPrefix(arg, "https:/")
 }
@@ -374,15 +372,12 @@
 			}
 
 			fmt.Fprintf(out, "%s Cloned fork\n", greenCheck)
->>>>>>> c610f5c9
 		}
 	}
 
 	return nil
 }
 
-<<<<<<< HEAD
-=======
 var Confirm = func(prompt string, result *bool) error {
 	p := &survey.Confirm{
 		Message: prompt,
@@ -391,7 +386,6 @@
 	return survey.AskOne(p, result)
 }
 
->>>>>>> c610f5c9
 func repoView(cmd *cobra.Command, args []string) error {
 	ctx := contextForCommand(cmd)
 
