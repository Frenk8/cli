--- conflicted
+++ resolved
@@ -607,7 +607,6 @@
 	return url, nil
 }
 
-<<<<<<< HEAD
 func fillFromJSON(io *iostreams.IOStreams, jsonInput string, ims *shared.IssueMetadataState) error {
 	var data []byte
 	var err error
@@ -627,6 +626,5 @@
 
 	return nil
 }
-=======
-var gitPushRegexp = regexp.MustCompile("^remote: (Create a pull request.*by visiting|[[:space:]]*https://.*/pull/new/).*\n?$")
->>>>>>> 91006333
+
+var gitPushRegexp = regexp.MustCompile("^remote: (Create a pull request.*by visiting|[[:space:]]*https://.*/pull/new/).*\n?$")